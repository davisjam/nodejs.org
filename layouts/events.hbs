<!DOCTYPE html>
<html lang="{{site.locale}}">
{{> html-head }}

<body>
    {{> header }}

    <div id="main">
        <div class="container has-side-nav">

            <aside>
                <ul>
                    <li{{#equals path site.getinvolved.link}} class="active"{{/equals}}>
                        <a href="/{{site.locale}}/{{site.getinvolved.link}}/">{{site.getinvolved.text}}</a>
                    </li>
                    <li{{#equals path site.getinvolved.code-and-learn.link}} class="active"{{/equals}}>
                        <a href="/{{site.locale}}/{{site.getinvolved.code-and-learn.link}}/">{{site.getinvolved.code-and-learn.text}}</a>
                    </li>
                    <li{{#equals path site.getinvolved.contribute.link}} class="active"{{/equals}}>
                        <a href="/{{site.locale}}/{{site.getinvolved.contribute.link}}/">{{site.getinvolved.contribute.text}}</a>
                    </li>
                    <li{{#equals path site.getinvolved.development.link}} class="active"{{/equals}}>
                        <a href="/{{site.locale}}/{{site.getinvolved.development.link}}/">{{site.getinvolved.development.text}}</a>
                    </li>
                    <li{{#equals path site.getinvolved.events.link}} class="active"{{/equals}}>
                        <a href="/{{site.locale}}/{{site.getinvolved.events.link}}/">{{site.getinvolved.events.text}}</a>
                    </li>
                    <li>
                        <a href="https://github.com/nodejs/node/blob/master/CONTRIBUTING.md#code-of-conduct">{{site.getinvolved.conduct.text}}</a>
                    </li>
                </ul>
            </aside>

            <article class="js-regional-events">

              <div id="events-map"></div>
              <div class="events-map-key">
                <span class="key-meetup" data-i18n="events-meetup">Meetup</span>
                <span class="key-nodeschool" data-i18n="events-nodeschool">NodeSchool</span>
                <span class="key-conference" data-i18n="events-conference">Conference</span>
              </div>
              
              <div class="main-content">{{{contents}}}</div>
                {{#each regions}}
                <div class="region">
                  <h1>{{region}}</h1>
                  {{#if conferences}}<h2>Conferences <span class="events-number"></span></h2>{{/if}}
                  <div class ="conference-list">
                  {{#each conferences}}
                    <div class="conference">
                        <h3><a href="{{link}}">{{name}}</a>
                        {{#if location}}
                            - <small class="map-link"><a href="https://www.google.com/maps/place/{{location}}">map</a></small>
                        {{/if}}
                        </h3>
                        {{#if desc}}
                        <p class="conference-description">{{desc}}</p>
                        {{/if}}
                    </div>
                  {{/each}}
                  </div>
                  <h2>
                    <span class="arrow">&#62;</span>
                    <a class="js-list-toggle-link" href="#">NodeSchools <span class="events-number"></span></a>
                  </h2>
                  <ul class="events-list">
                  {{#each nodeschools}}
                  <li>
                    {{#if website}}
                    <a href="{{website}}">{{name}}</a>
                    {{else}}
                      {{#if repo}}
                      <a href="{{repo}}">{{name}}</a>
                      {{else}}
                        {{name}}
                      {{/if}}
                    {{/if}}
                  </li>
                  {{/each}}
                  </ul>

                  <h2>
                    <span class="arrow">&#62;</span>
                    <a class="js-list-toggle-link" href="#">Meetups <span class="events-number"></span></a>
                    </h2>
                  <ul class="events-list">
                  {{#each meetups}}
                    <li><a href="{{link}}">{{name}}</a></li>
                  {{/each}}
                  </ul>

                </div>
                {{/each}}
            </article>

        </div>
    </div>

    {{> footer }}

    <script src='https://api.mapbox.com/mapbox.js/v2.2.3/mapbox.js'></script>
    <link href='https://api.mapbox.com/mapbox.js/v2.2.3/mapbox.css' rel='stylesheet' />
    <script>
<<<<<<< HEAD
        /*
---
script: array-sortby.js
version: 1.2.2
description: Array.sortBy is a prototype function to sort arrays of objects by a given key.
license: MIT-style
source: http://github.com/eneko/Array.sortBy
authors:
- Eneko Alonso: (http://github.com/eneko)
- Fabio M. Costa: (http://github.com/fabiomcosta)
credits:
- Olmo Maldonado (key path as string idea)
provides:
- Array.sortBy
...
*/

(function(){

	var keyPaths = [];

	var saveKeyPath = function(path) {
		keyPaths.push({
			sign: (path[0] === '+' || path[0] === '-')? parseInt(path.shift()+1) : 1,
			path: path
		});
	};

	var valueOf = function(object, path) {
		var ptr = object;
		for (var i=0,l=path.length; i<l; i++) ptr = ptr[path[i]];
		return ptr;
	};

	var comparer = function(a, b) {
		for (var i = 0, l = keyPaths.length; i < l; i++) {
			aVal = valueOf(a, keyPaths[i].path);
			bVal = valueOf(b, keyPaths[i].path);
			if (aVal > bVal) return keyPaths[i].sign;
			if (aVal < bVal) return -keyPaths[i].sign;
		}
		return 0;
	};

	Array.prototype.sortBy = function() {
		keyPaths = [];
		for (var i=0,l=arguments.length; i<l; i++) {
			switch (typeof(arguments[i])) {
				case "object": saveKeyPath(arguments[i]); break;
				case "string": saveKeyPath(arguments[i].match(/[+-]|[^.]+/g)); break;
			}
		}
		return this.sort(comparer);
	};

})();
    </script>
    <script>
=======
    (function() {
>>>>>>> 52ab5341
      function haversine() {
        var radians = Array.prototype.map.call(arguments, function(deg) { return deg/180.0 * Math.PI; });
        var lat1 = radians[0], lon1 = radians[1], lat2 = radians[2], lon2 = radians[3];
        var R = 6372.8; // km
        var dLat = lat2 - lat1;
        var dLon = lon2 - lon1;
        var a = Math.sin(dLat / 2) * Math.sin(dLat /2) + Math.sin(dLon / 2) * Math.sin(dLon /2) * Math.cos(lat1) * Math.cos(lat2);
        var c = 2 * Math.asin(Math.sqrt(a));
        return R * c;
      }

      L.mapbox.accessToken = 'pk.eyJ1Ijoibm9kZWpzLWZvdW5kYXRpb24iLCJhIjoiY2locDlqOHI5MDNwbnRzbTJqdzRyZXExayJ9.bwlwXqWIaQw_JqzW39M1Dg';
      var map = L.mapbox.map('events-map', 'mapbox.streets-basic')
      var featureLayer = L.mapbox.featureLayer()

      featureLayer.on('layeradd', function(e) {
        var marker = e.layer
        var feature = marker.feature
        var props = feature.properties
        var html = ''

        if (props.link) {
          html += '<div class="marker-title"><a href="' + props.link + '">' + props.title + '</a></div>'
        } else {
          html += '<div class="marker-title">' + props.title + '</div>'
        }
        if (props.description && props.description.length > 400) {
          html += '<div class="marker-description">' + props.description.slice(0, 400) + '...</div>'
        } else if (props.description) {
          html += '<div class="marker-description">' + props.description + '</div>'
        }
        if (props.image) {
          html += '<div class="marker-image"><img src="' + props.image + '" /></div>'
        }

        marker.bindPopup(html, { minWidth: 320 })
      })

      featureLayer.on('ready', function () {
        if ("geolocation" in navigator) {
          /* geolocation is available */
          navigator.geolocation.getCurrentPosition(function(position) {
<<<<<<< HEAD
            var lat        = position.coords.latitude
            var lon        = position.coords.longitude
            var sideEffect = {dist: 100000, point: null}
    
            var points = featureLayer.getGeoJSON().features.sortBy(function (feature) {
              var _lat = feature.geometry.coordinates[1]
              var _lon = feature.geometry.coordinates[0]
              var dist = haversine(lat, lon, _lat, _lon)
              return dist
            })
            var p = points[0]
            map.fitBounds([[lat, lon], p.geometry.coordinates])
=======
            var lat = position.coords.latitude
              , lon = position.coords.longitude
              ;

            var points = featureLayer.getGeoJSON().features.map(function (feature) {
              var _lat = feature.geometry.coordinates[1]
                , _lon = feature.geometry.coordinates[0]
                , dist = haversine(lat, lon, _lat, _lon)
                ;
              return {lon: _lon, lat: _lat, dist: dist}
            })
            .sort(function (a, b) {
              return a.dist > b.dist ? 1 : 
                     a.dist < b.dist ? -1 : 0;
            })
            var nearest = []
            var _dist = 0
            var i = 1
            while (nearest < 10 || _dist < 5) {
              nearest.push(points[i-1])
              _dist = points[i].dist
              i++
            }
            nearest.push({lat: lat, lon: lon});
            map.fitBounds(nearest)
>>>>>>> 52ab5341
          })
        }
      })

      featureLayer.loadURL('/static/event-geo.json').addTo(map)


      document.querySelector(".js-regional-events").addEventListener("click", function(evt) {
        if (evt.target.classList.contains("js-list-toggle-link") ) {
          toggleEventsDisplay(evt);
        }
      });
      var selector = document.querySelectorAll("div.region h2")
      var totals = {}
      for (var i=0;i<selector.length;i++) {
        var ch = selector[i]
        var regionSubHeading = ch
        var regionEventsList = regionSubHeading.nextElementSibling
        var evKey = ch.textContent.replace(/[^a-zA-Z]/g, '')
        if (!totals[evKey]) totals[evKey] = 0
        totals[evKey] += regionEventsList.children.length
        ch.querySelector('span.events-number').textContent = regionEventsList.children.length
      }
      document.querySelector('span.key-meetup').textContent += (' ('+totals['Meetups']+')')
      document.querySelector('span.key-nodeschool').textContent += (' ('+totals['NodeSchools']+')')
      document.querySelector('span.key-conference').textContent += (' ('+totals['Conferences']+')')

      function toggleEventsDisplay(evt) {
        evt.preventDefault()
        var regionSubHeading = evt.target.parentNode
        var regionEventsList = regionSubHeading.nextElementSibling
        regionSubHeading.classList.toggle('is-displayed')
        regionEventsList.classList.toggle('is-displayed')
      }
    })();
    </script>
</body>
</html><|MERGE_RESOLUTION|>--- conflicted
+++ resolved
@@ -100,69 +100,9 @@
 
     <script src='https://api.mapbox.com/mapbox.js/v2.2.3/mapbox.js'></script>
     <link href='https://api.mapbox.com/mapbox.js/v2.2.3/mapbox.css' rel='stylesheet' />
+
     <script>
-<<<<<<< HEAD
-        /*
----
-script: array-sortby.js
-version: 1.2.2
-description: Array.sortBy is a prototype function to sort arrays of objects by a given key.
-license: MIT-style
-source: http://github.com/eneko/Array.sortBy
-authors:
-- Eneko Alonso: (http://github.com/eneko)
-- Fabio M. Costa: (http://github.com/fabiomcosta)
-credits:
-- Olmo Maldonado (key path as string idea)
-provides:
-- Array.sortBy
-...
-*/
-
-(function(){
-
-	var keyPaths = [];
-
-	var saveKeyPath = function(path) {
-		keyPaths.push({
-			sign: (path[0] === '+' || path[0] === '-')? parseInt(path.shift()+1) : 1,
-			path: path
-		});
-	};
-
-	var valueOf = function(object, path) {
-		var ptr = object;
-		for (var i=0,l=path.length; i<l; i++) ptr = ptr[path[i]];
-		return ptr;
-	};
-
-	var comparer = function(a, b) {
-		for (var i = 0, l = keyPaths.length; i < l; i++) {
-			aVal = valueOf(a, keyPaths[i].path);
-			bVal = valueOf(b, keyPaths[i].path);
-			if (aVal > bVal) return keyPaths[i].sign;
-			if (aVal < bVal) return -keyPaths[i].sign;
-		}
-		return 0;
-	};
-
-	Array.prototype.sortBy = function() {
-		keyPaths = [];
-		for (var i=0,l=arguments.length; i<l; i++) {
-			switch (typeof(arguments[i])) {
-				case "object": saveKeyPath(arguments[i]); break;
-				case "string": saveKeyPath(arguments[i].match(/[+-]|[^.]+/g)); break;
-			}
-		}
-		return this.sort(comparer);
-	};
-
-})();
-    </script>
-    <script>
-=======
     (function() {
->>>>>>> 52ab5341
       function haversine() {
         var radians = Array.prototype.map.call(arguments, function(deg) { return deg/180.0 * Math.PI; });
         var lat1 = radians[0], lon1 = radians[1], lat2 = radians[2], lon2 = radians[3];
@@ -205,20 +145,6 @@
         if ("geolocation" in navigator) {
           /* geolocation is available */
           navigator.geolocation.getCurrentPosition(function(position) {
-<<<<<<< HEAD
-            var lat        = position.coords.latitude
-            var lon        = position.coords.longitude
-            var sideEffect = {dist: 100000, point: null}
-    
-            var points = featureLayer.getGeoJSON().features.sortBy(function (feature) {
-              var _lat = feature.geometry.coordinates[1]
-              var _lon = feature.geometry.coordinates[0]
-              var dist = haversine(lat, lon, _lat, _lon)
-              return dist
-            })
-            var p = points[0]
-            map.fitBounds([[lat, lon], p.geometry.coordinates])
-=======
             var lat = position.coords.latitude
               , lon = position.coords.longitude
               ;
@@ -244,7 +170,6 @@
             }
             nearest.push({lat: lat, lon: lon});
             map.fitBounds(nearest)
->>>>>>> 52ab5341
           })
         }
       })
